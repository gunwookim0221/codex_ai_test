# codex_ai_test

This repository contains simple examples for Codex.

## Pyramid script

Run `pyramid.py` with a height value to print a star pyramid:

```bash
python pyramid.py 5
```

## SmartThings Test Case Generator

`test_case_generator.py` creates test cases from a description of app changes. It
<<<<<<< HEAD
uses a Hugging Face model (default: `beomi/KoAlpaca-Polyglot-12.8B`) via LangChain.
The prompts and output are in Korean. Existing test cases can be supplied in a directory of `.txt` files to provide additional context.
=======
uses a Hugging Face model via LangChain. Existing test cases can be supplied in
a directory of `.txt` files to provide additional context.
>>>>>>> 2fcd452c

Example usage:

```bash
python test_case_generator.py "Change description" \
    --test-case-dir path/to/cases \
    --output cases.csv
```<|MERGE_RESOLUTION|>--- conflicted
+++ resolved
@@ -13,13 +13,10 @@
 ## SmartThings Test Case Generator
 
 `test_case_generator.py` creates test cases from a description of app changes. It
-<<<<<<< HEAD
+
 uses a Hugging Face model (default: `beomi/KoAlpaca-Polyglot-12.8B`) via LangChain.
 The prompts and output are in Korean. Existing test cases can be supplied in a directory of `.txt` files to provide additional context.
-=======
-uses a Hugging Face model via LangChain. Existing test cases can be supplied in
-a directory of `.txt` files to provide additional context.
->>>>>>> 2fcd452c
+
 
 Example usage:
 
